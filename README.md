--- conflicted
+++ resolved
@@ -7,57 +7,6 @@
   </p>
 </p>
 
-<<<<<<< HEAD
-## Build & Run
-
-- Build using:
-
-```shell
-make
-```
-
-To analyse the `myDataFile.csv` file, run:
-
-```shell
-./apriori myDataFile.csv
-```
-
-Example output:
-
-```shell
-No minimum support and confidence provided; using defaults 0.005 and 0.6
-
-Size of large itemsets l(1) 120
-Size of large itemsets l(2) 628
-Size of large itemsets l(3) 279
-Size of large itemsets l(4) 14
-
-{citrus_fruit, root_vegetables, whole_milk}                   => {other_vegetables}             Confidence: 63.3
-{fruit_vegetable_juice, other_vegetables, yogurt}             => {whole_milk}                   Confidence: 61.7
-{pip_fruit, root_vegetables, whole_milk}                      => {other_vegetables}             Confidence: 61.4
-{other_vegetables, pip_fruit, root_vegetables}                => {whole_milk}                   Confidence: 67.5
-{other_vegetables, pip_fruit, yogurt}                         => {whole_milk}                   Confidence: 62.5
-{root_vegetables, tropical_fruit, yogurt}                     => {other_vegetables}             Confidence: 61.2
-{other_vegetables, root_vegetables, whipped_sour_cream}       => {whole_milk}                   Confidence: 60.7
-{other_vegetables, root_vegetables, yogurt}                   => {whole_milk}                   Confidence: 60.6
-{other_vegetables, tropical_fruit, yogurt}                    => {whole_milk}                   Confidence: 62.0
-{root_vegetables, tropical_fruit, yogurt}                     => {whole_milk}                   Confidence: 70.0
-{bottled_water, butter}                                       => {whole_milk}                   Confidence: 60.2
-{butter, domestic_eggs}                                       => {whole_milk}                   Confidence: 62.1
-{butter, root_vegetables}                                     => {whole_milk}                   Confidence: 63.8
-{butter, tropical_fruit}                                      => {whole_milk}                   Confidence: 62.2
-{butter, whipped_sour_cream}                                  => {whole_milk}                   Confidence: 66.0
-{butter, yogurt}                                              => {whole_milk}                   Confidence: 63.9
-{curd, tropical_fruit}                                        => {whole_milk}                   Confidence: 63.4
-{domestic_eggs, margarine}                                    => {whole_milk}                   Confidence: 62.2
-{domestic_eggs, pip_fruit}                                    => {whole_milk}                   Confidence: 62.4
-{domestic_eggs, tropical_fruit}                               => {whole_milk}                   Confidence: 60.7
-{onions, root_vegetables}                                     => {other_vegetables}             Confidence: 60.2
-{pip_fruit, whipped_sour_cream}                               => {other_vegetables}             Confidence: 60.4
-{pip_fruit, whipped_sour_cream}                               => {whole_milk}                   Confidence: 64.8
-
-Execution took 0.558534 sec.
-=======
 ## About the project
 
 This repository contains a reasonably fast implementation for the apriori algorithm.
@@ -115,7 +64,7 @@
 
 Produces the following output containing the association rules:
 
-```
+```shell
 Size of large itemsets l(1) 4
 Size of large itemsets l(2) 4
 Size of large itemsets l(3) 1
@@ -127,5 +76,41 @@
 {B}                                                           => {E}                            Confidence: 100.0
 
 Execution took 0.000306 sec.
->>>>>>> 9aefd043
+```
+
+For `myDataFile.csv`, the following output is produced:
+
+```shell
+No minimum support and confidence provided; using defaults 0.005 and 0.6
+
+Size of large itemsets l(1) 120
+Size of large itemsets l(2) 628
+Size of large itemsets l(3) 279
+Size of large itemsets l(4) 14
+
+{citrus_fruit, root_vegetables, whole_milk}                   => {other_vegetables}             Confidence: 63.3
+{fruit_vegetable_juice, other_vegetables, yogurt}             => {whole_milk}                   Confidence: 61.7
+{pip_fruit, root_vegetables, whole_milk}                      => {other_vegetables}             Confidence: 61.4
+{other_vegetables, pip_fruit, root_vegetables}                => {whole_milk}                   Confidence: 67.5
+{other_vegetables, pip_fruit, yogurt}                         => {whole_milk}                   Confidence: 62.5
+{root_vegetables, tropical_fruit, yogurt}                     => {other_vegetables}             Confidence: 61.2
+{other_vegetables, root_vegetables, whipped_sour_cream}       => {whole_milk}                   Confidence: 60.7
+{other_vegetables, root_vegetables, yogurt}                   => {whole_milk}                   Confidence: 60.6
+{other_vegetables, tropical_fruit, yogurt}                    => {whole_milk}                   Confidence: 62.0
+{root_vegetables, tropical_fruit, yogurt}                     => {whole_milk}                   Confidence: 70.0
+{bottled_water, butter}                                       => {whole_milk}                   Confidence: 60.2
+{butter, domestic_eggs}                                       => {whole_milk}                   Confidence: 62.1
+{butter, root_vegetables}                                     => {whole_milk}                   Confidence: 63.8
+{butter, tropical_fruit}                                      => {whole_milk}                   Confidence: 62.2
+{butter, whipped_sour_cream}                                  => {whole_milk}                   Confidence: 66.0
+{butter, yogurt}                                              => {whole_milk}                   Confidence: 63.9
+{curd, tropical_fruit}                                        => {whole_milk}                   Confidence: 63.4
+{domestic_eggs, margarine}                                    => {whole_milk}                   Confidence: 62.2
+{domestic_eggs, pip_fruit}                                    => {whole_milk}                   Confidence: 62.4
+{domestic_eggs, tropical_fruit}                               => {whole_milk}                   Confidence: 60.7
+{onions, root_vegetables}                                     => {other_vegetables}             Confidence: 60.2
+{pip_fruit, whipped_sour_cream}                               => {other_vegetables}             Confidence: 60.4
+{pip_fruit, whipped_sour_cream}                               => {whole_milk}                   Confidence: 64.8
+
+Execution took 0.558534 sec.
 ```